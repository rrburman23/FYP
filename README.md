--- conflicted
+++ resolved
@@ -50,26 +50,15 @@
 - **Detectors**:
 
   - YOLOv3
-<<<<<<< HEAD
-  - YOLOv5 (future)
-  - SSD (future)
-  - FasterRCNN (future)
-  -   (future)
+  - YOLOv5 
+  - SSD 
+  - FasterRCNN 
 
 - **Trackers**:
-  - OpenCV
   - SORT
-=======
-  - YOLOv5 
-  - SSD 
-  - FasterRCNN
-  - RetinaNet 
-
-- **Trackers**:
-  - SORT using Kalman Filters
->>>>>>> 8e0cf862
   - DeepSORT
-  - ByteTrack
+  - MedianFlow
+  - GOTURN
 
 ## Directory Structure
 FYP/
